--- conflicted
+++ resolved
@@ -5,12 +5,7 @@
 	"net"
 	"time"
 
-<<<<<<< HEAD
-	"github.com/shadowsocks/go-shadowsocks2/core"
 	"github.com/shadowsocks/go-shadowsocks2/socks"
-=======
-	"github.com/riobard/go-shadowsocks2/socks"
->>>>>>> de996c88
 )
 
 // Create a SOCKS server listening on addr and proxy to server.
